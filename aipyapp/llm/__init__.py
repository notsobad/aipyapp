#! /usr/bin/env python
# -*- coding: utf-8 -*-


from .. import T
from .base import ChatMessage, BaseClient
from .base_openai import OpenAIBaseClient
from .client_claude import ClaudeClient
from .client_ollama import OllamaClient
<<<<<<< HEAD
from .client_oauth2 import OAuth2Client
=======
from .models import ModelRegistry, ModelCapability
>>>>>>> 892afdba

__all__ = ['ChatMessage', 'CLIENTS', 'ModelRegistry', 'ModelCapability']

class OpenAIClient(OpenAIBaseClient): 
    MODEL = 'gpt-4o'

class GeminiClient(OpenAIBaseClient): 
    BASE_URL = 'https://generativelanguage.googleapis.com/v1beta/'
    MODEL = 'gemini-2.5-flash'

class DeepSeekClient(OpenAIBaseClient): 
    BASE_URL = 'https://api.deepseek.com'
    MODEL = 'deepseek-chat'

class GrokClient(OpenAIBaseClient): 
    BASE_URL = 'https://api.x.ai/v1/'
    MODEL = 'grok-3-mini'

class TrustClient(OpenAIBaseClient): 
    MODEL = 'auto'

    def get_base_url(self):
        return self.config.get("base_url") or T("https://sapi.trustoken.ai/v1")
    
class AzureOpenAIClient(OpenAIBaseClient): 
    MODEL = 'gpt-4o'

    def __init__(self, config):
        super().__init__(config)
        self._end_point = config.get('endpoint')

    def usable(self):
        return super().usable() and self._end_point
    
    def _get_client(self):
        from openai import AzureOpenAI
        return AzureOpenAI(azure_endpoint=self._end_point, api_key=self._api_key, api_version="2024-02-01")

class DoubaoClient(OpenAIBaseClient): 
    BASE_URL = 'https://ark.cn-beijing.volces.com/api/v3'
    MODEL = 'doubao-seed-1.6-250615'

class MoonShotClient(OpenAIBaseClient): 
    BASE_URL = T('https://api.moonshot.ai/v1')
    MODEL = 'kimi-latest'

CLIENTS = {
    "openai": OpenAIClient,
    "ollama": OllamaClient,
    "claude": ClaudeClient,
    "gemini": GeminiClient,
    "deepseek": DeepSeekClient,
    'grok': GrokClient,
    'trust': TrustClient,
    'azure': AzureOpenAIClient,
<<<<<<< HEAD
    'oauth2': OAuth2Client
=======
    'doubao': DoubaoClient,
    'kimi': MoonShotClient
>>>>>>> 892afdba
}
<|MERGE_RESOLUTION|>--- conflicted
+++ resolved
@@ -7,11 +7,8 @@
 from .base_openai import OpenAIBaseClient
 from .client_claude import ClaudeClient
 from .client_ollama import OllamaClient
-<<<<<<< HEAD
 from .client_oauth2 import OAuth2Client
-=======
 from .models import ModelRegistry, ModelCapability
->>>>>>> 892afdba
 
 __all__ = ['ChatMessage', 'CLIENTS', 'ModelRegistry', 'ModelCapability']
 
@@ -67,10 +64,7 @@
     'grok': GrokClient,
     'trust': TrustClient,
     'azure': AzureOpenAIClient,
-<<<<<<< HEAD
-    'oauth2': OAuth2Client
-=======
+    'oauth2': OAuth2Client,
     'doubao': DoubaoClient,
     'kimi': MoonShotClient
->>>>>>> 892afdba
 }

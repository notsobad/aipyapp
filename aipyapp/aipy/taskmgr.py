--- conflicted
+++ resolved
@@ -122,8 +122,10 @@
     
     def list_tasks(self):
         rows = []
+        TaskRecord = namedtuple('TaskRecord', ['task_id', 'instruction'])
         for task in self.tasks:
-            rows.append(task.to_record())
+            instruction = task.instruction[:32] if task.instruction else '-'
+            rows.append(TaskRecord(task.task_id, instruction))
         return rows
     
     def get_task_by_id(self, task_id):
@@ -155,11 +157,7 @@
     
     def load_task(self, path: Union[str, Path]):
         """从任务状态加载任务"""
-<<<<<<< HEAD
-        task = Task.from_state(self.task_context, task_state)
-=======
         task = Task.from_file(path, manager=self)
->>>>>>> da8eacd0
         self.tasks.append(task)
         self.log.info('Task loaded', task_id=task.task_id)
         return task
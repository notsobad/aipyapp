#!/usr/bin/env python3
# -*- coding: utf-8 -*-

"""工具调用系统模块"""

from __future__ import annotations
import json
import uuid
from enum import Enum
from typing import Union, List, Dict, Any, Optional, TYPE_CHECKING

from loguru import logger
from pydantic import BaseModel, model_validator, Field, ValidationError
from promptabs import SurveyRunner

from .types import Error
from .blocks import CodeBlock
from ..exec import ExecResult, ProcessResult, PythonResult

if TYPE_CHECKING:
    from .task import Task

class ToolName(str, Enum):
    """Tool name"""
    EDIT = "Edit"
    EXEC = "Exec"
    MCP = "MCP"
    SUBTASK = "SubTask"
    SURVEY = "Survey"

class ExecLang(str, Enum):
    """Executable languages"""
    PYTHON = "python"
    HTML = "html"
    BASH = "bash"
    POWERSHELL = "powershell"
    APPLESCRIPT = "applescript"
    JAVASCRIPT = "javascript"
    MARKDOWN = "markdown"

class ToolResult(BaseModel):
    """Tool result"""
    error: Error | None = Field(title="Tool error", default=None)

    def to_json(self):
        return self.model_dump_json(exclude_none=True, exclude_unset=True)

class ExecToolArgs(BaseModel):
    """
    Execute a code block. Provide the code content directly in the 'code' argument.
    Python is always executable. Other languages require a 'path' attribute.
    """
    name: Optional[str] = Field(
        None,
        title="Code block name",
        description="Code block name to execute",
        min_length=1,
        strip_whitespace=True
    )
    code: Optional[str] = Field(
        None,
        title="Code content",
        description="Code content to execute. Required for new blocks."
    )
    lang: Optional[ExecLang] = Field(
        ExecLang.PYTHON,
        title="Programming language",
        description="Programming language (python, bash, markdown, etc.). Defaults to python. If not python, must be specified."
    )
    path: Optional[str] = Field(
        None,
        title="File path",
        description="File path to save the code. Optional."
    )

class ExecToolResult(ToolResult):
    """Exec tool result"""
    block_name: str = Field(title="Code block name executed", min_length=1, strip_whitespace=True)
    result: ExecResult | ProcessResult | PythonResult | None = Field(title="Execution result", default=None)

class EditToolArgs(BaseModel):
    """
    Modify existing code blocks incrementally. The code block must exist before calling this tool.
    Use this to fix errors or make small changes without rewriting the entire block.
    Provide the exact 'old' string to replace and the 'new' string.
    """
    name: str = Field(
        title="Code block name",
        description="Code block name to edit",
        min_length=1,
        strip_whitespace=True
    )
    old: str = Field(
        title="Code to replace",
        description="Exact string to find and replace (must match exactly including whitespace)",
        min_length=1
    )
    new: str = Field(
        title="Replacement code",
        description="Replacement string (can be empty for deletion)"
    )
    replace_all: Optional[bool] = Field(
        False,
        title="Replace all occurrences",
        description="Replace all occurrences. false: Replace only the first occurrence (safer). true: Replace all occurrences."
    )

class EditToolResult(ToolResult):
    """Edit tool result"""
    block_name: str = Field(title="Code block name edited", min_length=1, strip_whitespace=True)
    new_version: int | None = Field(title="New version number", gt=1, default=None)

class MCPToolArgs(BaseModel):
    """MCP tool arguments"""
    action: str
    name: str
    arguments: Optional[Dict[str, Any]] = {}
    model_config = {
        'extra': 'allow'
    }

class MCPToolResult(ToolResult):
    """MCP tool result"""
    result: Dict[str, Any] = Field(default_factory=dict)

class SubTaskArgs(BaseModel):
    """
    Delegate a complex sub-problem to a subtask agent.
    Use this when a task is too complex to handle in a single step or requires a specialized agent context.
    """
    instruction: str = Field(
        title="SubTask instruction",
        description="Detailed instruction for the subtask",
        min_length=1,
        strip_whitespace=True
    )
    title: Optional[str] = Field(
        default=None,
        title="SubTask title",
        description="Title of the subtask"
    )

class SubTaskResult(ToolResult):
    """SubTask tool result"""
    result: Optional[str] = Field(default=None, title="SubTask result content")

class SurveyToolArgs(BaseModel):
    """
    Collect information from the user via a survey form.
    You MUST generate the survey code block (JSON format) in the response BEFORE calling this tool.
    """
    name: str = Field(
        title="Survey code block name",
        description="Name of the survey code block to execute",
        min_length=1,
        strip_whitespace=True
    )

class SurveyToolResult(ToolResult):
    """Survey tool result"""
    block_name: str = Field(title="Survey code block name", min_length=1, strip_whitespace=True)
    answers: Dict[str, Any] = Field(title="Survey answers", default_factory=dict)
    feedback: Optional[str] = Field(default=None, title="User feedback")

class ToolCall(BaseModel):
    """Tool call"""
    id: str = Field(title='Unique ID for this ToolCall')
    name: ToolName
    arguments: Union[ExecToolArgs, EditToolArgs, MCPToolArgs, SubTaskArgs, SurveyToolArgs]

    @model_validator(mode='before')
    @classmethod
    def alias_name(cls, values: Dict[str, Any]):
        if isinstance(values, dict):
            if "name" not in values and "action" in values:
                values["name"] = values.pop("action")

            # Strip AIPY_ prefix if present
            if "name" in values and isinstance(values["name"], str):
                if values["name"].startswith("AIPY_"):
                    values["name"] = values["name"][5:]
        return values
       
    def __str__(self):
        return f"ToolCall(name='{self.name}', args={self.arguments})"
    
    def __repr__(self):
        return self.__str__()

class ToolCallResult(BaseModel):
    """Tool call result"""
    id: str = Field(title='Unique ID for this ToolCall')
    name: ToolName
    result: Union[ExecToolResult, EditToolResult, MCPToolResult, SubTaskResult, SurveyToolResult, ToolResult] = Field(title="Tool result")

class ToolCallProcessor:
    """工具调用处理器 - 高级接口"""
    
<<<<<<< HEAD
    def __init__(self):
        self.log = logger.bind(src='ToolCallProcessor')
        self.processed_ids = set()
=======
    def __init__(self, task: 'Task'):
        self.task = task
        self.log = task.get_logger('ToolCallProcessor')
>>>>>>> b54f1173
    
    def process(self, tool_calls: List[ToolCall]) -> List[ToolCallResult]:
        """
        处理工具调用列表
        
        Args:
            tool_calls: ToolCall 对象列表
            
        Returns:
            List[ToolCallResult]: 包含所有执行结果的列表
        """
        results = []
        failed_blocks = set()  # 记录编辑失败的代码块

        for tool_call in tool_calls:
            # Check for duplicate tool call ID
            if tool_call.id in self.processed_ids:
                self.log.warning(f"Duplicate tool call ID detected: {tool_call.id}")
                results.append(ToolCallResult(
                    id=tool_call.id,
                    name=tool_call.name,
                    result=ToolResult(
                        error=Error.new(
                            f"Tool call {tool_call.id} has already been executed. "
                            "Please do not reuse tool call IDs."
                        )
                    )
                ))
                continue

            self.processed_ids.add(tool_call.id)

            name = tool_call.name
            if name == ToolName.EXEC:
                # 如果这个代码块之前编辑失败，跳过执行
                block_name = getattr(tool_call.arguments, 'name', None)
                if block_name and block_name in failed_blocks:
                    error = Error.new(
                        'Execution skipped: previous edit of the block failed',
                        block_name=block_name
                    )
                    results.append(ToolCallResult(
                        name=name,
                        id=tool_call.id,
                        result=ExecToolResult(
                            block_name=block_name,
                            error=error
                        )
                    ))
                    continue
            
            # 执行工具调用
            result = self.call_tool(self.task, tool_call)
            results.append(result)
            
            if name == ToolName.EDIT and result.result.error:
                block_name = getattr(tool_call.arguments, 'name', None)
                if block_name:
                    failed_blocks.add(block_name)
        
        return results

    def call_tool(self, task: 'Task', tool_call: ToolCall) -> ToolCallResult:
        """
        执行工具调用

        Args:
            tool_call: ToolCall 对象

        Returns:
            ToolResult: 执行结果
        """
        task.emit('tool_call_started', tool_call=tool_call)
        if tool_call.name == ToolName.EXEC:
            result = self._call_exec(task, tool_call)
        elif tool_call.name == ToolName.EDIT:
            result = self._call_edit(task, tool_call)
        elif tool_call.name == ToolName.MCP:
            result = self._call_mcp(task, tool_call)
        elif tool_call.name == ToolName.SUBTASK:
            result = self._call_subtask(task, tool_call)
        elif tool_call.name == ToolName.SURVEY:
            result = self._call_survey(task, tool_call)
        else:
            result = ToolResult(error=Error.new('Unknown tool'))

        toolcall_result = ToolCallResult(
            id=tool_call.id,
            name=tool_call.name,
            result=result
        )
        task.emit('tool_call_completed', result=toolcall_result)
        return toolcall_result
           
    def _call_edit(self, task: 'Task', tool_call: ToolCall) -> EditToolResult:
        """执行 Edit 工具"""
        args = tool_call.arguments
        if not isinstance(args, EditToolArgs):
            return EditToolResult(
                block_name="unknown",
                error=Error.new("Invalid arguments for Edit tool")
            )

        block_name = args.name

        original_block = task.blocks.get(block_name)
        if not original_block:
            return EditToolResult(
                block_name=block_name,
                error=Error.new("Code block not found")
            )
        
        old_str = args.old
        new_str = args.new
        replace_all = args.replace_all

        # 检查是否找到匹配的字符串
        if old_str not in original_block.code:
            return EditToolResult(
                block_name=block_name,
                error=Error.new(f"No match found for {old_str[:50]}...")
            )
        
        # 检查匹配次数
        match_count = original_block.code.count(old_str)
        if match_count > 1 and not replace_all:
            return EditToolResult(
                block_name=block_name,
                error=Error.new(
                    f"Multiple matches found for {old_str[:50]}...", 
                    suggestion="set replace_all: true or provide more specific context"
                )
            )
        
        # 执行替换生成新代码
        new_code = original_block.code.replace(
            old_str, new_str, -1 if replace_all else 1
        )
        
        # 创建新的代码块（版本号+1）
        new_block = original_block.model_copy(
            update={
                "version": original_block.version + 1,
                "code": new_code,
                "deps": original_block.deps.copy() if original_block.deps else {}
            }
        )
        new_block.co = None  # 重置编译对象
        task.blocks.add_block(new_block, validate=False)
        return EditToolResult(block_name=block_name, new_version=new_block.version)
    
    def _call_exec(self, task: 'Task', tool_call: ToolCall) -> ExecToolResult:
        """执行 Exec 工具"""
        args = tool_call.arguments
        if not isinstance(args, ExecToolArgs):
            return ExecToolResult(
                block_name=getattr(args, 'name', 'unknown'),
                error=Error.new("Invalid arguments for Exec tool")
            )

        block_name = args.name

        # 如果提供了代码，则创建或更新代码块
        if args.code:
            # 如果没有提供名称，生成一个临时名称
            final_name = block_name or f"exec_{uuid.uuid4().hex[:8]}"

            # 确定语言
            lang = args.lang.value if args.lang else "python"

            new_block = CodeBlock(
                name=final_name,
                code=args.code,
                lang=lang,
                path=args.path
            )
            task.blocks.add_block(new_block, validate=False)
            block = new_block
            block_name = final_name
        else:
            # 如果没有提供代码，必须提供名称
            if not block_name:
                return ExecToolResult(
                    block_name="unknown",
                    error=Error.new("Block name is required when no code is provided.")
                )

            # 获取已有代码块
            block = task.blocks.get(block_name)
            if not block:
                return ExecToolResult(
                    block_name=block_name,
                    error=Error.new(
                        "Code block not found. Please provide 'code' argument."
                    )
                )
        
        # 执行代码块
        try:
            result = task.runner(block)
            return ExecToolResult(
                block_name=block_name,
                result=result
            )
        except Exception as e:
            self.log.exception(f"Execution failed with exception: {e}")
            return ExecToolResult(
                block_name=block_name,
                error=Error.new("Execution failed with exception", exception=str(e))
            )
    
    def _call_mcp(self, task: 'Task', tool_call: ToolCall) -> MCPToolResult:
        """执行 MCP 工具"""
        mcp_args = tool_call.arguments
        # 使用属性访问，而不是将 Pydantic 模型当作字典
        name = getattr(mcp_args, 'name', None)
        arguments = getattr(mcp_args, 'arguments', {}) or {}
        result = task.mcp.call_tool(name, arguments)
        return MCPToolResult(
            result=result
        )

    def _call_subtask(self, task: 'Task', tool_call: ToolCall) -> SubTaskResult:
        """执行 SubTask 工具"""
        args = tool_call.arguments
        if not isinstance(args, SubTaskArgs):
            return SubTaskResult(error=Error.new("Invalid arguments for SubTask tool"))

        try:
            # 创建子任务
            response = task.run_subtask(args.instruction, args.title)
            content = response.message.content
            if isinstance(content, list):
                # 简单处理多模态内容，只提取文本
                text_parts = []
                for item in content:
                    text = getattr(item, 'text', None)
                    if text:
                        text_parts.append(text)
                content = "\n".join(text_parts)

            return SubTaskResult(
                result=str(content) if content is not None else None
            )
        except Exception as e:
            self.log.exception(f"SubTask failed with exception: {e}")
            return SubTaskResult(
                error=Error.new("SubTask failed with exception", exception=str(e))
            )

    def _call_survey(self, task: 'Task', tool_call: ToolCall) -> SurveyToolResult:
        """执行 Survey 工具"""
        args = tool_call.arguments
        if not isinstance(args, SurveyToolArgs):
            return SurveyToolResult(
                block_name="unknown",
                error=Error.new("Invalid arguments for Survey tool")
            )

        block_name = args.name

        block = task.blocks.get(block_name)
        if not block:
            return SurveyToolResult(
                block_name=block_name,
                error=Error.new("Survey code block not found")
            )

        try:
            # 创建并运行问卷
            runner = SurveyRunner.from_json_string(block.code)
            results = runner.run()

            if not results:
                tr = SurveyToolResult(
                    block_name=block_name,
                    error=Error.new("User did not complete the survey")
                )
            else:
                tr = SurveyToolResult(
                    block_name=block_name,
                    answers=results.answers,
                    feedback=results.feedback
                )

        except json.JSONDecodeError as e:
            self.log.exception(f"Failed to parse survey JSON: {e}")
            tr = SurveyToolResult(
                block_name=block_name,
                error=Error.new("Failed to parse survey JSON", details=str(e))
            )
        except ValidationError as e:
            self.log.exception(f"Survey validation error: {e}")
            tr = SurveyToolResult(
                block_name=block_name,
                error=Error.new("Survey validation error", details=e.errors())
            )
        except Exception as e:
            self.log.exception(f"Survey execution failed: {e}")
            tr = SurveyToolResult(
                block_name=block_name,
                error=Error.new("Survey execution failed", exception=str(e))
            )
        return tr

def get_internal_tools_openai_format():
    """Generate OpenAI tool definitions for internal tools."""
    tools_map = [
        ("AIPY_Exec", ExecToolArgs),
        ("AIPY_Edit", EditToolArgs),
        ("AIPY_SubTask", SubTaskArgs),
        ("AIPY_Survey", SurveyToolArgs),
    ]

    tools = []
    for name, args_cls in tools_map:
        schema = args_cls.model_json_schema()
        schema.pop("title", None)
        schema.pop("description", None)

        tools.append({
            "type": "function",
            "function": {
                "name": name,
                "description": (args_cls.__doc__ or "").strip(),
                "parameters": schema
            }
        })

    return tools<|MERGE_RESOLUTION|>--- conflicted
+++ resolved
@@ -196,15 +196,10 @@
 class ToolCallProcessor:
     """工具调用处理器 - 高级接口"""
     
-<<<<<<< HEAD
-    def __init__(self):
-        self.log = logger.bind(src='ToolCallProcessor')
-        self.processed_ids = set()
-=======
     def __init__(self, task: 'Task'):
         self.task = task
         self.log = task.get_logger('ToolCallProcessor')
->>>>>>> b54f1173
+        self.processed_ids = set()
     
     def process(self, tool_calls: List[ToolCall]) -> List[ToolCallResult]:
         """

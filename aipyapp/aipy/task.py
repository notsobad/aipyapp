#!/usr/bin/env python
# -*- coding: utf-8 -*-

from __future__ import annotations

import os
import json
import uuid
from typing import List, Union, TYPE_CHECKING
from pathlib import Path
from collections import namedtuple
from importlib.resources import read_text

import requests
from pydantic import BaseModel, Field, ValidationError
from loguru import logger

from .. import T, __respkg__, Stoppable, TaskPlugin
from ..exec import BlockExecutor
from ..llm import SystemMessage
from .runtime import CliPythonRuntime
from .utils import get_safe_filename, validate_file
from .events import TypedEventBus
from .multimodal import MMContent   
from .context import ContextManager, ContextData
from .toolcalls import ToolCallProcessor
from .chat import MessageStorage, ChatMessage, UserMessage
from .step import Step, StepData
from .blocks import CodeBlocks
from .client import Client

if TYPE_CHECKING:
    from .taskmgr import TaskManager

MAX_ROUNDS = 16
TASK_VERSION = 20250818

CONSOLE_WHITE_HTML = read_text(__respkg__, "console_white.html")
CONSOLE_CODE_HTML = read_text(__respkg__, "console_code.html")

class TaskError(Exception):
    """Task 异常"""
    pass

class TaskInputError(TaskError):
    """Task 输入异常"""
    def __init__(self, message: str, original_error: Exception = None):
        self.message = message
        self.original_error = original_error
        super().__init__(self.message)

class TastStateError(TaskError):
    """Task 状态异常"""
    def __init__(self, message: str, **kwargs):
        self.message = message
        self.data = kwargs
        super().__init__(self.message)

class TaskData(BaseModel):
    id: str = Field(default_factory=lambda: uuid.uuid4().hex)
    version: int = Field(default=TASK_VERSION, frozen=True)
    steps: List[StepData] = Field(default_factory=list)
    blocks: CodeBlocks = Field(default_factory=CodeBlocks)
    context: ContextData = Field(default_factory=ContextData)
    message_storage: MessageStorage = Field(default_factory=MessageStorage)
    
    def add_step(self, step: StepData):
        self.steps.append(step)

class Task(Stoppable):
    def __init__(self, manager: TaskManager, data: TaskData | None = None):
        super().__init__()
        data = data or TaskData()
        self.task_id = data.id
        self.manager = manager
        self.settings = manager.settings
        self.log = logger.bind(src='task', id=self.task_id)
<<<<<<< HEAD
        
        self.context = context
        self.settings = context.settings
        self.prompts = context.prompts

        self.start_time = None
        self.done_time = None
        self.instruction = None
        self.saved = None
        self.title = None
        
        #TODO: 移除 gui 参数
        self.gui = self.settings.gui
=======
>>>>>>> 158bd3b1

        # Basic properties
        self.workdir = manager.cwd
        self.event_bus = TypedEventBus()
        self.cwd = self.workdir / self.task_id
        self.gui = manager.settings.gui
        self._saved = False
        self.max_rounds = manager.settings.get('max_rounds', MAX_ROUNDS)
        self.role = manager.role_manager.current_role

        # TaskData Objects
        self.steps: List[Step] = [Step(self, step_data) for step_data in data.steps]
        self.blocks = data.blocks
        self.message_storage = data.message_storage
        self.context = data.context
        self.context_manager = ContextManager(self.message_storage, self.context, manager.settings.get('context_manager'))

        # Display
        if manager.display_manager:
            self.display = manager.display_manager.create_display_plugin()
            self.event_bus.add_listener(self.display)
        else:
            self.display = None

        # Objects for steps
        self.mcp = manager.mcp
        self.prompts = manager.prompts
        self.client_manager = manager.client_manager
        self.runtime = CliPythonRuntime(self)
        self.runner = BlockExecutor()
        self.runner.set_python_runtime(self.runtime)
        self.client = Client(self)
        self.tool_call_processor = ToolCallProcessor()

        # Plugins
        plugins: dict[str, TaskPlugin] = {}
        for plugin_name, plugin_data in self.role.plugins.items():
            plugin = manager.plugin_manager.create_task_plugin(plugin_name, plugin_data)
            if not plugin:
                self.log.warning(f"Create task plugin {plugin_name} failed")
                continue
            self.runtime.register_plugin(plugin)
            self.event_bus.add_listener(plugin)
            plugins[plugin_name] = plugin
        self.plugins = plugins

    @property
    def instruction(self):
        return self.steps[0]['instruction'] if self.steps else None

<<<<<<< HEAD
        self.init_plugins()
    
    @classmethod
    def from_state(cls, context: 'TaskContext', task_state: TaskState):
        """从任务状态恢复任务"""
        task = cls(context)
        task.restore_state(task_state)
        task.cwd = context.cwd / task.task_id
        task.log = logger.bind(src='task', id=task.task_id)
        return task

=======
>>>>>>> 158bd3b1
    def emit(self, event_name: str, **kwargs):
        event = self.event_bus.emit(event_name, **kwargs)
        if self.steps:
            #TODO: fix this
            self.steps[-1]['events'].append(event)
        return event

    def get_system_message(self) -> ChatMessage:
        params = {}
        if self.mcp:
            params['mcp_tools'] = self.mcp.get_tools_prompt()
        params['util_functions'] = self.runtime.get_builtin_functions()
        params['tool_functions'] = self.runtime.get_plugin_functions()
        params['role'] = self.role
        system_prompt = self.prompts.get_default_prompt(**params)
        msg = SystemMessage(content=system_prompt)
        return self.message_storage.store(msg)
    
    def delete_step(self, index: int) -> bool:
        if index < 0 or index >= len(self.steps):
            return False
        self.steps.pop(index)
        return True

    def clear_steps(self):
        self.steps.clear()
        return True
    
    def get_status(self):
        return {
            'llm': self.client.name,
            'blocks': len(self.blocks),
            'steps': len(self.steps),
        }

<<<<<<< HEAD
    def init_plugins(self):
        """初始化插件"""
        plugin_manager = self.context.plugin_manager
        for plugin_name, plugin_data in self.role.plugins.items():
            plugin = plugin_manager.create_task_plugin(plugin_name, plugin_data)
            if not plugin:
                self.log.warning(f"Create task plugin {plugin_name} failed")
                continue
            self.add_listener(plugin)
            self.runtime.register_plugin(plugin)
            self.plugins[plugin_name] = plugin
            
        # 注册显示效果插件
        if self.context.display_manager:
            self.display = self.context.display_manager.create_display_plugin()
            self.add_listener(self.display)

    def to_record(self):
        TaskRecord = namedtuple('TaskRecord', ['task_id', 'start_time', 'done_time', 'instruction'])
        start_time = datetime.fromtimestamp(self.start_time).strftime('%H:%M:%S') if self.start_time else '-'
        done_time = datetime.fromtimestamp(self.done_time).strftime('%H:%M:%S') if self.done_time else '-'
        return TaskRecord(
            task_id=self.task_id,
            start_time=start_time,
            done_time=done_time,
            instruction=self.title[:32] if self.title else self.instruction[:32]
=======
    def get_task_data(self):
        return TaskData(
            id=self.task_id,
            steps=[step.data for step in self.steps],
            blocks=self.blocks,
            context=self.context,
            message_storage=self.message_storage
>>>>>>> 158bd3b1
        )
    
    @classmethod
    def from_file(cls, path: Union[str, Path], manager: TaskManager) -> 'Task':
        """从文件创建 TaskState 对象"""
        path = Path(path)
        validate_file(path)
        
        try:
            with open(path, 'r', encoding='utf-8') as f:
                data = json.loads(f.read())
                try:
                    model_context = {'message_storage': MessageStorage.model_validate(data['message_storage'])}
                except:
                    model_context = None

                task_data = TaskData.model_validate(data, context=model_context)
                task = cls(manager, task_data)
                logger.info('Loaded task state from file', path=str(path), task_id=task.task_id)
                return task
        except json.JSONDecodeError as e:
            raise TaskError(f'Invalid JSON file: {e}') from e
        except ValidationError as e:
            raise TaskError(f'Invalid task state: {e.errors()}') from e
        except Exception as e:
            raise TaskError(f'Failed to load task state: {e}') from e
    
    def to_file(self, path: Union[str, Path]) -> None:
        """保存任务状态到文件"""
        path = Path(path)
        path.parent.mkdir(parents=True, exist_ok=True)
        try:
            with open(path, 'w', encoding='utf-8') as f:
                data = self.get_task_data()
                f.write(data.model_dump_json(indent=2, exclude_none=True))
            self.log.info('Saved task state to file', path=str(path))
        except Exception as e:
            self.log.exception('Failed to save task state', path=str(path))
            raise TaskError(f'Failed to save task state: {e}') from e
        
    def _auto_save(self):
        """自动保存任务状态"""
        # 如果任务目录不存在，则不保存
        cwd = self.cwd
        if not cwd.exists():
            self.log.warning('Task directory not found, skipping save')
            return
        
        try:
            self.to_file(cwd / "task.json")
            
            display = self.display
            if display:
                filename = cwd / "console.html"
                display.save(filename, clear=False, code_format=CONSOLE_WHITE_HTML)
            
            self._saved = True
            self.log.info('Task auto saved')
        except Exception as e:
            self.log.exception('Error saving task')
            self.emit('exception', msg='save_task', exception=e)

    def done(self):
        if not self.steps:
            self.log.warning('Task not started, skipping save')
            return
        
        os.chdir(self.workdir)  # Change back to the original working directory
        curname = self.task_id
        if os.path.exists(curname):
            if not self._saved:
                self.log.warning('Task not saved, trying to save')
                self._auto_save()

            newname = get_safe_filename(self.instruction, extension=None)
            if newname:
                try:
                    os.rename(curname, newname)
                except Exception as e:
                    self.log.exception('Error renaming task directory', curname=curname, newname=newname)
        else:
            newname = None
            self.log.warning('Task directory not found')

        self.log.info('Task done', path=newname)
        self.emit('task_completed', path=newname)
        #self.context.diagnose.report_code_error(self.runner.history)
        if self.settings.get('share_result'):
            self.sync_to_cloud()

    def prepare_user_prompt(self, instruction: str, first_run: bool=False) -> UserMessage:
        """处理多模态内容并验证模型能力"""
        mmc = MMContent(instruction, base_path=self.workdir)
        try:
            message = mmc.message
        except Exception as e:
            raise TaskInputError(T("Invalid input"), e) from e

        content = message.content
        if isinstance(content, str):
            if first_run:
                content = self.prompts.get_task_prompt(content, gui=self.gui)
            else:
                content = self.prompts.get_chat_prompt(content, self.instruction)
            message.content = content
        elif not self.client.has_capability(message):
            raise TaskInputError(T("Current model does not support this content"))

        return message

    def run(self, instruction: str, title: str | None = None):
        """
        执行自动处理循环，直到 LLM 不再返回代码消息
        instruction: 用户输入的字符串（可包含@file等多模态标记）
        """
        first_run = not self.steps
        user_message = self.prepare_user_prompt(instruction, first_run)
        if first_run:
            self.context_manager.add_message(self.get_system_message())

<<<<<<< HEAD
        if not self.client.has_capability(content):
            raise TaskInputError(T("Current model does not support this content"))

        user_prompt = content
        if not self.start_time:
            self.start_time = time.time()
            self.instruction = instruction
            self.title = title
            # 开始事件记录
            self.event_recorder.start_recording()
            if isinstance(content, str):
                user_prompt = self.prompts.get_task_prompt(content, gui=self.gui)
            system_prompt = self._get_system_prompt()
            self.emit('task_start', instruction=instruction, task_id=self.task_id, title=title)
        else:
            system_prompt = None
            if isinstance(content, str):
                user_prompt = self.prompts.get_chat_prompt(content, self.instruction)
            # 记录轮次开始事件
            self.emit('round_start', instruction=instruction, step=len(self.step_manager) + 1, title=title)

        self.cwd.mkdir(exist_ok=True)
=======
        # We MUST create the task directory here because it could be a resumed task.
        self.cwd.mkdir(exist_ok=True, parents=True)
>>>>>>> 158bd3b1
        os.chdir(self.cwd)
        self._saved = False

        step = Step(self, StepData(instruction=instruction, title=title))
        self.steps.append(step)
        self.emit('step_started', instruction=instruction, step=len(self.steps) + 1, title=title)
        response = step.run(user_message)
        self.emit('step_completed', summary=step.get_summary(), response=response)

        self._auto_save()
        self.log.info('Step done', rounds=len(step['rounds']))

    def sync_to_cloud(self):
        """ Sync result
        """
        url = T("https://store.aipy.app/api/work")

        trustoken_apikey = self.settings.get('llm', {}).get('Trustoken', {}).get('api_key')
        if not trustoken_apikey:
            trustoken_apikey = self.settings.get('llm', {}).get('trustoken', {}).get('api_key')
        if not trustoken_apikey:
            return False
        self.log.info('Uploading result to cloud')
        try:
            # Serialize twice to remove the non-compliant JSON type.
            # First, use the json.dumps() `default` to convert the non-compliant JSON type to str.
            # However, NaN/Infinity will remain.
            # Second, use the json.loads() 'parse_constant' to convert NaN/Infinity to str.
            data = json.loads(
                json.dumps({
                    'apikey': trustoken_apikey,
                    'author': os.getlogin(),
                    'instruction': self.instruction,
                    'llm': self.context_manager.json(),
                    'runner': self.runner.history,
                }, ensure_ascii=False, default=str),
                parse_constant=str)
            response = requests.post(url, json=data, verify=True,  timeout=30)
        except Exception as e:
            self.emit('exception', msg='sync_to_cloud', exception=e)
            return False

        url = None
        status_code = response.status_code
        if status_code in (200, 201):
            data = response.json()
            url = data.get('url', '')

        self.emit('upload_result', status_code=status_code, url=url)
        return True<|MERGE_RESOLUTION|>--- conflicted
+++ resolved
@@ -75,22 +75,6 @@
         self.manager = manager
         self.settings = manager.settings
         self.log = logger.bind(src='task', id=self.task_id)
-<<<<<<< HEAD
-        
-        self.context = context
-        self.settings = context.settings
-        self.prompts = context.prompts
-
-        self.start_time = None
-        self.done_time = None
-        self.instruction = None
-        self.saved = None
-        self.title = None
-        
-        #TODO: 移除 gui 参数
-        self.gui = self.settings.gui
-=======
->>>>>>> 158bd3b1
 
         # Basic properties
         self.workdir = manager.cwd
@@ -139,27 +123,13 @@
 
     @property
     def instruction(self):
-        return self.steps[0]['instruction'] if self.steps else None
-
-<<<<<<< HEAD
-        self.init_plugins()
-    
-    @classmethod
-    def from_state(cls, context: 'TaskContext', task_state: TaskState):
-        """从任务状态恢复任务"""
-        task = cls(context)
-        task.restore_state(task_state)
-        task.cwd = context.cwd / task.task_id
-        task.log = logger.bind(src='task', id=task.task_id)
-        return task
-
-=======
->>>>>>> 158bd3b1
+        return self.steps[0].data.instruction if self.steps else None
+
     def emit(self, event_name: str, **kwargs):
         event = self.event_bus.emit(event_name, **kwargs)
         if self.steps:
             #TODO: fix this
-            self.steps[-1]['events'].append(event)
+            self.steps[-1].data.events.append(event)
         return event
 
     def get_system_message(self) -> ChatMessage:
@@ -190,34 +160,6 @@
             'steps': len(self.steps),
         }
 
-<<<<<<< HEAD
-    def init_plugins(self):
-        """初始化插件"""
-        plugin_manager = self.context.plugin_manager
-        for plugin_name, plugin_data in self.role.plugins.items():
-            plugin = plugin_manager.create_task_plugin(plugin_name, plugin_data)
-            if not plugin:
-                self.log.warning(f"Create task plugin {plugin_name} failed")
-                continue
-            self.add_listener(plugin)
-            self.runtime.register_plugin(plugin)
-            self.plugins[plugin_name] = plugin
-            
-        # 注册显示效果插件
-        if self.context.display_manager:
-            self.display = self.context.display_manager.create_display_plugin()
-            self.add_listener(self.display)
-
-    def to_record(self):
-        TaskRecord = namedtuple('TaskRecord', ['task_id', 'start_time', 'done_time', 'instruction'])
-        start_time = datetime.fromtimestamp(self.start_time).strftime('%H:%M:%S') if self.start_time else '-'
-        done_time = datetime.fromtimestamp(self.done_time).strftime('%H:%M:%S') if self.done_time else '-'
-        return TaskRecord(
-            task_id=self.task_id,
-            start_time=start_time,
-            done_time=done_time,
-            instruction=self.title[:32] if self.title else self.instruction[:32]
-=======
     def get_task_data(self):
         return TaskData(
             id=self.task_id,
@@ -225,7 +167,6 @@
             blocks=self.blocks,
             context=self.context,
             message_storage=self.message_storage
->>>>>>> 158bd3b1
         )
     
     @classmethod
@@ -346,33 +287,8 @@
         if first_run:
             self.context_manager.add_message(self.get_system_message())
 
-<<<<<<< HEAD
-        if not self.client.has_capability(content):
-            raise TaskInputError(T("Current model does not support this content"))
-
-        user_prompt = content
-        if not self.start_time:
-            self.start_time = time.time()
-            self.instruction = instruction
-            self.title = title
-            # 开始事件记录
-            self.event_recorder.start_recording()
-            if isinstance(content, str):
-                user_prompt = self.prompts.get_task_prompt(content, gui=self.gui)
-            system_prompt = self._get_system_prompt()
-            self.emit('task_start', instruction=instruction, task_id=self.task_id, title=title)
-        else:
-            system_prompt = None
-            if isinstance(content, str):
-                user_prompt = self.prompts.get_chat_prompt(content, self.instruction)
-            # 记录轮次开始事件
-            self.emit('round_start', instruction=instruction, step=len(self.step_manager) + 1, title=title)
-
-        self.cwd.mkdir(exist_ok=True)
-=======
         # We MUST create the task directory here because it could be a resumed task.
         self.cwd.mkdir(exist_ok=True, parents=True)
->>>>>>> 158bd3b1
         os.chdir(self.cwd)
         self._saved = False
 
@@ -383,7 +299,7 @@
         self.emit('step_completed', summary=step.get_summary(), response=response)
 
         self._auto_save()
-        self.log.info('Step done', rounds=len(step['rounds']))
+        self.log.info('Step done', rounds=len(step.data.rounds))
 
     def sync_to_cloud(self):
         """ Sync result
@@ -406,7 +322,7 @@
                     'apikey': trustoken_apikey,
                     'author': os.getlogin(),
                     'instruction': self.instruction,
-                    'llm': self.context_manager.json(),
+                    'llm': self.client.name,
                     'runner': self.runner.history,
                 }, ensure_ascii=False, default=str),
                 parse_constant=str)
